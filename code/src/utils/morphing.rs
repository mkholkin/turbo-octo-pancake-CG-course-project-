use crate::config::RELAXATION_ROUNDS_LIMIT;
use crate::objects::model3d::{Model3D, Triangle};
use crate::objects::triangle_mesh::TriangleMesh;
use crate::utils::dcel::{DCEL, Vertex};
use crate::utils::triangles::barycentric;
use delaunator::{Point, triangulate};
use itertools::izip;
use nalgebra::{Matrix4, Point3, Vector3, Vector4};
use std::collections::{HashMap, HashSet};
use std::error::Error;
use egui::debug_text::print;

const EPS: f64 = 1e-6;
const VERTEX_MATCH_EPS: f64 = 1e-6;

type Segment = [usize; 2];

/// Вычисляет площадь треугольника, заданного тремя вершинами.
fn triangle_area(v1: &Point3<f64>, v2: &Point3<f64>, v3: &Point3<f64>) -> f64 {
    let cross_product = (v2 - v1).cross(&(v3 - v1));
    0.5 * cross_product.norm()
}

/// Вычисляет центр масс полигональной сетки.
pub fn center_of_mass(mesh: &TriangleMesh) -> Vector3<f64> {
    // TODO: работа с вершинами в координатах мира (после трансформаций)

    let mut total_area = 0.0;
    let mut weighted_center = Vector3::zeros();

    for tri in mesh.triangles() {
        let v1 = &mesh.vertices()[tri.0];
        let v2 = &mesh.vertices()[tri.1];
        let v3 = &mesh.vertices()[tri.2];

        let area = triangle_area(v1, v2, v3);
        let center = (v1.coords + v2.coords + v3.coords) / 3.0;

        total_area += area;
        weighted_center += center * area;
    }

    if total_area > 0.0 {
        weighted_center / total_area
    } else {
        Vector3::zeros()
    }
}

fn collect_neighbors(mesh: &TriangleMesh) -> Vec<HashSet<usize>> {
    let mut neighbors = vec![HashSet::new(); mesh.vertices().len()];

    for tri in mesh.triangles() {
        neighbors[tri.0].extend(&[tri.1, tri.2]);
        neighbors[tri.1].extend(&[tri.0, tri.2]);
        neighbors[tri.2].extend(&[tri.0, tri.1]);
    }

    neighbors
}

fn get_orientations(vertices: &Vec<Vertex>, triangles: &Vec<Triangle>) -> Vec<f64> {
    triangles
        .iter()
        .map(|tri| {
            let v0 = vertices[tri.0];
            let v1 = vertices[tri.1];
            let v2 = vertices[tri.2];

            v0.coords.cross(&(v1.coords)).dot(&(v2.coords)).signum()
        })
        .collect()
}

fn relax_mesh(parametrized_mesh: &mut TriangleMesh, original_orientations: &Vec<f64>) {
    let epsilon_threshold = 1e-2;

    let neighbors = collect_neighbors(parametrized_mesh);

    // Релаксация сетки
    let mut orientations = get_orientations(
        parametrized_mesh.vertices_world(),
        parametrized_mesh.triangles(),
    );
    let mut orientations_established = original_orientations.iter().eq(orientations.iter());
    let mut epsilon_reached = true;
    let mut round_no: usize = 0;

    while (!(orientations_established && epsilon_reached)) && round_no < RELAXATION_ROUNDS_LIMIT {
        // 1. Сохраняем положение вершин перед релаксацией
        let prev_vertices = parametrized_mesh.vertices_world().clone();

        // 2. Выполняем один раунд релаксации
        {
            let vertices = parametrized_mesh.vertices_world_mut();

            for i in 0..vertices.len() {
                let new_pos = neighbors[i]
                    .iter()
                    .map(|neighbor_idx| prev_vertices[*neighbor_idx].coords)
                    .sum::<Vector3<f64>>()
                    .normalize();
                vertices[i] = Vertex::from(new_pos);
            }

            // Достигнут эпсилон-порог (вершины почти не сдвинулись)
            epsilon_reached = prev_vertices
                .iter()
                .zip(vertices.iter())
                .all(|(prev, curr)| (prev - curr).norm() < epsilon_threshold);

            // Центрирование сферы для избежания коллапса вершин
            let mean: Vector3<f64> =
                vertices.iter().map(|v| v.coords).sum::<Vector3<f64>>() / vertices.len() as f64;
            vertices.iter_mut().for_each(|v| *v -= mean);
        }

        // Главное условие остановки: Ориентации граней совпадают с оригинальными (нет вывернутых граней)
        orientations = get_orientations(
            parametrized_mesh.vertices_world(),
            parametrized_mesh.triangles(),
        );
        orientations_established = original_orientations.iter().eq(orientations.iter());

        round_no += 1;
    }

    println!("{}", round_no);
}

fn find_inner_point(mesh: &TriangleMesh) -> Option<Vertex> {
    let vertices = mesh.vertices_world();
    let normals = mesh.normals();
    let triangles = mesh.triangles();

    // 1. Испускаем луч из середины первого попавшегося полигона в направлении внутренней нормали
    let tri = triangles[0];
    let ray_direction = normals[0].xyz().scale(-1.0);
    let ray_origin =
        (vertices[tri.0].coords + vertices[tri.1].coords + vertices[tri.2].coords) / 3.0;

    // 2. Находим все пересечения луча с другими полигонами
    let intersections = izip!(triangles, normals)
        .skip(1)
        .filter_map(|(tri, normal)| {
            let normal = normal.xyz();
            let t = (vertices[tri.0].coords - ray_origin).dot(&normal) / ray_direction.dot(&normal);
            // println!("t = {}", t);
            if t < f64::EPSILON || t.is_infinite() || t.is_nan() {
                return None;
            }
            let intersection = Vertex::from(ray_origin + ray_direction.scale(t));
            let bary = barycentric(
                &intersection,
                &vertices[tri.0],
                &vertices[tri.1],
                &vertices[tri.2],
            );
            // println!("intersection = {}", intersection);
            // println!("bary = {}", bary);
            if bary.x > -f64::EPSILON && bary.y > -f64::EPSILON && bary.z > -f64::EPSILON {
                Some(intersection)
            } else {
                // println!("Point out of triangle");
                None
            }
        });

    // 3. Находим ближайшую точку пересечения к источнику луча
    let closest_intersection = intersections.min_by(|a: &Vertex, b: &Vertex| {
        let dist_a = (a.coords - ray_origin).norm_squared();
        let dist_b = (b.coords - ray_origin).norm_squared();
        dist_a.partial_cmp(&dist_b).unwrap()
    });

    // 4. Возвращаем точку посередине между источником луча и ближайшей точкой пересечения
    match closest_intersection {
        Some(point) => Some(Vertex::from((ray_origin + point.coords) / 2.0)),
        None => None,
    }
}

pub fn parametrize_mesh(mesh: &mut TriangleMesh) {
    let inner_point = find_inner_point(mesh).unwrap();
    for v in mesh.vertices_world_mut() {
        *v = Point3::from((v.coords - inner_point.coords).normalize());
    }

    let vertices_world = mesh.vertices_world();
    let original_orientations = izip!(mesh.triangles(), mesh.normals())
        .map(|(tri, normal)| {
            let origin = vertices_world[tri.0].coords - normal.xyz();
            let v0 = vertices_world[tri.0].coords - origin;
            let v1 = vertices_world[tri.1].coords - origin;
            let v2 = vertices_world[tri.2].coords - origin;
            v0.cross(&v1).dot(&v2).signum()
        })
        .collect();

<<<<<<< HEAD
    // TODO: нужно искать не центр масс, а внутреннюю точку
    let center = center_of_mass(mesh);
    for v in mesh.vertices_world_mut() {
        *v = (v.coords - center).normalize().into();
    }

=======
>>>>>>> c40efbc9
    relax_mesh(mesh, &original_orientations);

    mesh.vertices = mesh.vertices_world().clone();
    mesh.model_matrix = Matrix4::identity();
}

/// Checks if a point `p` is on the arc between points `start` and `end`.
/// All points are expected to be on the unit sphere.
fn is_on_arc(p: &Point3<f64>, start: &Point3<f64>, end: &Point3<f64>) -> bool {
    let p_vec = p.coords;
    let start_vec = start.coords;
    let end_vec = end.coords;

    // Check if the point p is on the great circle defined by start and end.
    let cross_product = start_vec.cross(&end_vec);
    let scalar_triple_product = cross_product.dot(&p_vec);
    if scalar_triple_product.abs() > EPS {
        return false;
    }

    // A correct angular check: the angle from start to p plus the angle
    // from p to end must equal the angle from start to end.
    // We can use the dot products for this.
    let total_angle = start_vec.dot(&end_vec);
    let angle_sp = start_vec.dot(&p_vec);
    let angle_pe = p_vec.dot(&end_vec);

    // This check ensures p is between start and end.
    if total_angle <= angle_sp && total_angle <= angle_pe {
        return true;
    }

    false
}

/// Finds the intersection point of two great-circle arcs on a unit sphere.
/// Returns `Some(Point3<f64>)` if a unique intersection is found, otherwise `None`.
fn intersect_arcs(arc_1: [&Point3<f64>; 2], arc_2: [&Point3<f64>; 2]) -> Option<Point3<f64>> {
    // 1. Calculate the normals of the great circles.
    // The normal is the cross product of the arc's endpoints.
    let normal_1 = arc_1[0].coords.cross(&arc_1[1].coords);
    let normal_2 = arc_2[0].coords.cross(&arc_2[1].coords);

    // 2. Find the intersection line of the two great circles.
    // This line is orthogonal to both normal vectors.
    let intersection_line = normal_1.cross(&normal_2);

    // 3. Handle edge cases where great circles are parallel or the same.
    if intersection_line.norm_squared() < EPS * EPS {
        return None; // No unique intersection point.
    }

    // 4. Normalize the intersection line to get a point on the unit sphere.
    //Unit<Vector>
    let p1 = Point3::from(intersection_line.normalize());
    let p2 = -p1;

    // 5. Check if either of the two intersection points lies on both arcs.
    if is_on_arc(&p1, arc_1[0], arc_1[1]) && is_on_arc(&p1, arc_2[0], arc_2[1]) {
        return Some(p1);
    }

    if is_on_arc(&p2, arc_1[0], arc_1[1]) && is_on_arc(&p2, arc_2[0], arc_2[1]) {
        return Some(p2);
    }

    // No intersection found on the arcs.
    None
}

fn get_mesh_segments(mesh: &TriangleMesh) -> HashSet<Segment> {
    mesh.triangles()
        .iter()
        .flat_map(|&tri| {
            let mut s1 = [tri.0, tri.1];
            s1.sort_unstable();

            let mut s2 = [tri.1, tri.2];
            s2.sort_unstable();

            let mut s3 = [tri.2, tri.0];
            s3.sort_unstable();

            [s1, s2, s3]
        })
        .collect()
}

fn find_or_add_vertex(vertices: &mut Vec<Point3<f64>>, point: Point3<f64>) -> usize {
    for (i, v) in vertices.iter().enumerate() {
        if (v.coords - point.coords).norm() < VERTEX_MATCH_EPS {
            return i;
        }
    }
    let new_index = vertices.len();
    vertices.push(point);
    new_index
}

/// Проверяет, лежит ли точка на дуге между двумя точками на единичной сфере
fn point_lies_on_arc(point: &Point3<f64>, start: &Point3<f64>, end: &Point3<f64>) -> bool {
    let p_vec = point.coords;
    let start_vec = start.coords;
    let end_vec = end.coords;

    // Проверяем, лежит ли точка на большом круге, определяемом start и end
    let cross_product = start_vec.cross(&end_vec);
    if cross_product.norm() < EPS {
        // start и end совпадают или противоположны
        return (p_vec - start_vec).norm() < EPS || (p_vec - end_vec).norm() < EPS;
    }

    let scalar_triple_product = cross_product.dot(&p_vec);
    if scalar_triple_product.abs() > EPS {
        return false;
    }

    // Проверяем, что точка лежит между start и end на дуге
    let angle_start_end = start_vec.dot(&end_vec).clamp(-1.0, 1.0).acos();
    let angle_start_point = start_vec.dot(&p_vec).clamp(-1.0, 1.0).acos();
    let angle_point_end = p_vec.dot(&end_vec).clamp(-1.0, 1.0).acos();

    (angle_start_point + angle_point_end - angle_start_end).abs() < EPS
}

/// Создает карту уникальных вершин, объединяя совпадающие точки из двух сеток
fn create_unified_vertex_map(
    mesh_a: &TriangleMesh,
    mesh_b: &TriangleMesh,
) -> (Vec<Point3<f64>>, Vec<usize>, Vec<usize>) {
    let mut unified_vertices = Vec::new();
    let mut mapping_a = Vec::new();
    let mut mapping_b = Vec::new();

    // Добавляем вершины из первой сетки
    for vertex in mesh_a.vertices_world() {
        let idx = find_or_add_vertex(&mut unified_vertices, *vertex);
        mapping_a.push(idx);
    }

    // Добавляем вершины из второй сетки, проверяя на дубликаты
    for vertex in mesh_b.vertices_world() {
        let idx = find_or_add_vertex(&mut unified_vertices, *vertex);
        mapping_b.push(idx);
    }

    (unified_vertices, mapping_a, mapping_b)
}

/// Находит все вершины одной сетки, которые лежат на рёбрах другой сетки
fn find_vertices_on_edges(
    vertex_mapping: &[usize],
    segments: &[Segment],
    all_vertices: &[Point3<f64>],
    segment_map: &mut HashMap<Segment, HashSet<usize>>,
) {
    for &vertex_idx in vertex_mapping {
        let vertex = &all_vertices[vertex_idx];

        for &segment in segments {
            let start = &all_vertices[segment[0]];
            let end = &all_vertices[segment[1]];

            // Проверяем, лежит ли вершина на этом сегменте
            if point_lies_on_arc(vertex, start, end)
                && vertex_idx != segment[0]
                && vertex_idx != segment[1]
            {
                segment_map
                    .entry(segment)
                    .or_insert_with(HashSet::new)
                    .insert(vertex_idx);
            }
        }
    }
}
/// Основная функция для построения DCEL из пересечения двух сеток.
/// Корректно обрабатывает совпадающие вершины и случаи, когда вершина лежит на ребре.
pub fn create_dcel_map(mesh_a: &TriangleMesh, mesh_b: &TriangleMesh) -> Result<DCEL, String> {
    // 1. Создаем унифицированную карту вершин, избегая дублирования
    let (mut all_vertices, mapping_a, mapping_b) = create_unified_vertex_map(mesh_a, mesh_b);

    println!("{} {} {}", mesh_a.vertices.len(), mesh_b.vertices.len(), all_vertices.len());

    // 2. Получаем сегменты из обеих сеток с правильными индексами
    let segments_a: Vec<Segment> = get_mesh_segments(mesh_a)
        .into_iter()
        .map(|s| [mapping_a[s[0]], mapping_a[s[1]]])
        .map(|mut s| {
            s.sort_unstable();
            s
        })
        .collect();

    let segments_b: Vec<Segment> = get_mesh_segments(mesh_b)
        .into_iter()
        .map(|s| [mapping_b[s[0]], mapping_b[s[1]]])
        .map(|mut s| {
            s.sort_unstable();
            s
        })
        .collect();

    // 3. Карта для хранения всех вершин, которые лежат на каждом отрезке
    let mut segment_map: HashMap<Segment, HashSet<usize>> = HashMap::new();

    // Добавляем все отрезки в карту
    for &s in &segments_a {
        segment_map.entry(s).or_insert_with(HashSet::new);
    }
    for &s in &segments_b {
        segment_map.entry(s).or_insert_with(HashSet::new);
    }

    // 4. Находим вершины, которые лежат на рёбрах другой сетки
    // Проверяем вершины сетки A на рёбрах сетки B
    find_vertices_on_edges(&mapping_a, &segments_b, &all_vertices, &mut segment_map);

    // Проверяем вершины сетки B на рёбрах сетки A
    find_vertices_on_edges(&mapping_b, &segments_a, &all_vertices, &mut segment_map);

    // 5. Находим точки пересечения между дугами
    for &seg_a in &segments_a {
        for &seg_b in &segments_b {
            // Пропускаем, если сегменты имеют общие вершины
            if seg_a[0] == seg_b[0]
                || seg_a[0] == seg_b[1]
                || seg_a[1] == seg_b[0]
                || seg_a[1] == seg_b[1]
            {
                continue;
            }

            let arc_1 = [&all_vertices[seg_a[0]], &all_vertices[seg_a[1]]];
            let arc_2 = [&all_vertices[seg_b[0]], &all_vertices[seg_b[1]]];

            if let Some(intersection_point) = intersect_arcs(arc_1, arc_2) {
                let inter_idx = find_or_add_vertex(&mut all_vertices, intersection_point);
                segment_map.get_mut(&seg_a).unwrap().insert(inter_idx);
                segment_map.get_mut(&seg_b).unwrap().insert(inter_idx);
            }
        }
    }

    // 6. Генерируем финальный список подотрезков
    let mut all_segments: HashSet<Segment> = HashSet::new();

    for ([start_idx, end_idx], points_set) in segment_map.into_iter() {
        let mut points: Vec<usize> = points_set.into_iter().collect();

        // Сортируем точки вдоль дуги на основе их расстояния от начальной точки
        let start_coords = all_vertices[start_idx].coords;

        points.sort_unstable_by(|&a_idx, &b_idx| {
            let a_coords = all_vertices[a_idx].coords;
            let b_coords = all_vertices[b_idx].coords;

            let dist_a = (start_coords - a_coords).norm_squared();
            let dist_b = (start_coords - b_coords).norm_squared();
            dist_a.partial_cmp(&dist_b).unwrap()
        });

        // Добавляем начальную и конечную вершины
        points.insert(0, start_idx);
        points.push(end_idx);
        points.dedup();

        // Создаем новые подсегменты
        for i in 0..points.len() - 1 {
            let mut seg = [points[i], points[i + 1]];
            if seg[0] == seg[1] {
                continue; // Пропускаем вырожденные сегменты
            }

            // Делаем сегмент каноническим
            if seg[0] > seg[1] {
                seg.swap(0, 1);
            }

            all_segments.insert(seg);
        }
    }

    // TODO: возможно передавать слайсом или как-то еще чтобы не копировать лишний раз
    DCEL::new(all_vertices, all_segments.into_iter().collect()).map_err(|e| e.to_string())
}

/// Триангулирует плоскую грань многогранника с использованием триангуляции Делоне.
fn triangulate_face(face_vertices: &Vec<&Vertex>) -> Result<Vec<usize>, Box<dyn Error>> {
    // Проверка минимального количества вершин
    if face_vertices.len() < 3 {
        eprintln!(
            "DEBUG: triangulate_face - недостаточно вершин: {} (требуется >= 3)",
            face_vertices.len()
        );
        return Err(format!(
            "Грань должна содержать минимум 3 вершины, получено: {}",
            face_vertices.len()
        )
        .into());
    }

    // 1. Находим нормаль к грани многогранника
    // Поскольку грань может содержать отрезки, лежащие на одной прямой,
    // подбираем вектор, не параллельный первому
    let v1 = face_vertices[1] - face_vertices[0];
    let mut normal = Vector3::default();
    for i in 2..face_vertices.len() {
        normal = v1.cross(&(face_vertices[i] - face_vertices[0]));
        if normal.norm() > 0. {
            break;
        }
    }

    // Проверка валидности нормали
    if normal.norm() < f64::EPSILON {
        eprintln!("DEBUG: triangulate_face - не удалось вычислить нормаль к грани");
        eprintln!("  v1 = {}", v1);
        if face_vertices.len() > 2 {
            eprintln!("  v2 = {}", face_vertices[2] - face_vertices[0]);
        }
        eprintln!("  normal.norm() = {}", normal.norm());
        eprintln!("  количество вершин: {}", face_vertices.len());
        return Err("Не удалось вычислить нормаль к грани: все вершины коллинеарны".into());
    }

    normal.normalize_mut();

    // 2. Создаем ортонормированный базис грани [u, v].
    // Используем первое ребро грани как один из базисных векторов
    let mut u_vec = face_vertices[1] - face_vertices[0];

    if u_vec.norm_squared() < f64::EPSILON {
        eprintln!("DEBUG: triangulate_face - вырожденное первое ребро грани");
        eprintln!("  u_vec.norm_squared() = {}", u_vec.norm_squared());
        return Err("Не удалось построить базис: первое ребро вырождено".into());
    }

    u_vec.normalize_mut();

    // Второй вектор базиса получаем как векторное произведение нормали и первого базисного вектора
    let mut v_vec = normal.cross(&u_vec);

    // Проверяем валидность второго базисного вектора
    if v_vec.norm_squared() < f64::EPSILON {
        eprintln!("DEBUG: triangulate_face - вырожденный второй базисный вектор");
        eprintln!("  v_vec.norm_squared() = {}", v_vec.norm_squared());
        eprintln!("  normal = {}", normal);
        eprintln!("  u_vec = {}", u_vec);
        return Err("Не удалось построить ортонормированный базис грани".into());
    }

    v_vec.normalize_mut();

    // 3. Проецируем 3D-вершины на 2D-плоскость, используя новый базис
    // Используем первую вершину как начало координат
    let origin = face_vertices[0].coords;

    // Проецируем точки
    let mut projected_points_2d = Vec::new();
    for v in face_vertices {
        let vec_from_origin = v.coords - origin;
        let point = Point {
            x: vec_from_origin.dot(&u_vec).into(),
            y: vec_from_origin.dot(&v_vec).into(),
        };

        projected_points_2d.push(point);
    }

    // 4. Триангулируем грань при помощи триангуляции Делоне
    let triangulation = triangulate(projected_points_2d.as_slice());

    Ok(triangulation.triangles)
}

pub fn triangulate_dcel(dcel: &DCEL) -> Result<Vec<Triangle>, Box<dyn Error>> {
    let mut triangles = Vec::new();

    for face_idx in 0..dcel.faces.len() {
        let vertex_indices = dcel.get_face_vertices(face_idx);
        let face_vertices_refs: Vec<&Vertex> =
            vertex_indices.iter().map(|&i| &dcel.vertices[i]).collect();

        let local_triangles = triangulate_face(&face_vertices_refs).map_err(|e| {
            eprintln!(
                "DEBUG: triangulate_dcel - ошибка триангуляции грани {}: {}",
                face_idx, e
            );
            format!("Ошибка триангуляции грани {}: {}", face_idx, e)
        })?;

        let global_triangles: Vec<Triangle> = local_triangles
            .chunks(3)
            .map(|chunk| {
                (
                    vertex_indices[chunk[0]],
                    vertex_indices[chunk[1]],
                    vertex_indices[chunk[2]],
                )
            })
            .collect();

        triangles.extend(global_triangles);
    }

    Ok(triangles)
}

// Найти треугольник на сетке, которому принадлежит точка.
// Возвращает индекс треугольника и барицентрические координаты точки в этом треугольнике.
fn find_enclosing_triangle(p: &Vertex, mesh: &TriangleMesh) -> (usize, Vector3<f64>) {
    let mesh_vertices = mesh.vertices_world();

    for (i, tri) in mesh.triangles().iter().enumerate() {
        let v0 = &mesh_vertices[tri.0];
        let v1 = &mesh_vertices[tri.1];
        let v2 = &mesh_vertices[tri.2];

        // 1. Находим нормаль к плоскости треугольника, направленную от центра сферы
        let mut normal = (v1 - v0).cross(&(v2 - v1)).normalize();

        // Разворачиваем нормаль, если она направленна в центр
        if normal.dot(&v0.coords) < 0.0 {
            normal = -normal;
        }

        // 2. Проецируем точку на плоскость треугольника
        let t = normal.dot(&p.coords);

        // Отбрасываем треугольники на противоположной стороне сферы
        if t < 0. {
            continue;
        }

        let projected_point = if t < f64::EPSILON {
            *p
        } else {
            p * (normal.dot(&v0.coords) / t)
        };

        if t < f64::EPSILON {
            println!("{}", projected_point);
        }

        // 3. Определяем принадлежность точки треугольнику по барицентрическим координатам
        let bary = barycentric(&projected_point, &v0, &v1, &v2);

        if bary.iter().all(|&coord| coord > -1e-12) {
            return (i, bary);
        }
    }

    panic!("No triangle found. This should not happen for a closed mesh on a sphere.");
}

// Расположить рассчитать реальные координаты точке на сетке объекта
pub fn relocate_vertices_on_mesh(
    parametrized_vertices: &Vec<Vertex>,
    parametrized_mesh: &TriangleMesh,
    real_vertices: &Vec<Vertex>,
) -> Vec<Vertex> {
    let mut relocated_vertices = Vec::new();

    for v in parametrized_vertices {
        let (tri_idx, bary) = find_enclosing_triangle(&v, parametrized_mesh);
        let tri = parametrized_mesh.triangles()[tri_idx];

        relocated_vertices.push(Vertex::from(
            bary.x * real_vertices[tri.0].coords
                + bary.y * real_vertices[tri.1].coords
                + bary.z * real_vertices[tri.2].coords,
        ));
    }

    relocated_vertices
}

pub fn find_normals(
    parametrized_vertices: &Vec<Vertex>,
    triangles: &Vec<Triangle>,
    parametrized_mesh: &TriangleMesh,
    normals: &[Vector4<f64>],
) -> Vec<Vector4<f64>> {
    let mut result_normals = Vec::new();

    for tri in triangles {
        let center = Point3::from(
            (parametrized_vertices[tri.0].coords
                + parametrized_vertices[tri.1].coords
                + parametrized_vertices[tri.2].coords)
                / 3.,
        );

        let (tri_idx, _) = find_enclosing_triangle(&center, parametrized_mesh);
        result_normals.push(normals[tri_idx]);
    }

    result_normals
}<|MERGE_RESOLUTION|>--- conflicted
+++ resolved
@@ -8,7 +8,6 @@
 use nalgebra::{Matrix4, Point3, Vector3, Vector4};
 use std::collections::{HashMap, HashSet};
 use std::error::Error;
-use egui::debug_text::print;
 
 const EPS: f64 = 1e-6;
 const VERTEX_MATCH_EPS: f64 = 1e-6;
@@ -145,23 +144,21 @@
         .filter_map(|(tri, normal)| {
             let normal = normal.xyz();
             let t = (vertices[tri.0].coords - ray_origin).dot(&normal) / ray_direction.dot(&normal);
-            // println!("t = {}", t);
             if t < f64::EPSILON || t.is_infinite() || t.is_nan() {
                 return None;
             }
+            
             let intersection = Vertex::from(ray_origin + ray_direction.scale(t));
+            
             let bary = barycentric(
                 &intersection,
                 &vertices[tri.0],
                 &vertices[tri.1],
                 &vertices[tri.2],
             );
-            // println!("intersection = {}", intersection);
-            // println!("bary = {}", bary);
             if bary.x > -f64::EPSILON && bary.y > -f64::EPSILON && bary.z > -f64::EPSILON {
                 Some(intersection)
             } else {
-                // println!("Point out of triangle");
                 None
             }
         });
@@ -197,15 +194,6 @@
         })
         .collect();
 
-<<<<<<< HEAD
-    // TODO: нужно искать не центр масс, а внутреннюю точку
-    let center = center_of_mass(mesh);
-    for v in mesh.vertices_world_mut() {
-        *v = (v.coords - center).normalize().into();
-    }
-
-=======
->>>>>>> c40efbc9
     relax_mesh(mesh, &original_orientations);
 
     mesh.vertices = mesh.vertices_world().clone();
@@ -490,7 +478,7 @@
     }
 
     // TODO: возможно передавать слайсом или как-то еще чтобы не копировать лишний раз
-    DCEL::new(all_vertices, all_segments.into_iter().collect()).map_err(|e| e.to_string())
+    DCEL::new(all_vertices, all_segments.into_iter().collect())
 }
 
 /// Триангулирует плоскую грань многогранника с использованием триангуляции Делоне.
